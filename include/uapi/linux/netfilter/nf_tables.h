--- conflicted
+++ resolved
@@ -966,11 +966,7 @@
  * @NFT_CT_DST_IP: conntrack layer 3 protocol destination (IPv4 address)
  * @NFT_CT_SRC_IP6: conntrack layer 3 protocol source (IPv6 address)
  * @NFT_CT_DST_IP6: conntrack layer 3 protocol destination (IPv6 address)
-<<<<<<< HEAD
- * @NFT_CT_TIMEOUT: connection tracking timeout policy assigned to conntrack
  * @NFT_CT_ID: conntrack id
-=======
->>>>>>> 92285a07
  */
 enum nft_ct_keys {
 	NFT_CT_STATE,
@@ -996,11 +992,7 @@
 	NFT_CT_DST_IP,
 	NFT_CT_SRC_IP6,
 	NFT_CT_DST_IP6,
-<<<<<<< HEAD
-	NFT_CT_TIMEOUT,
 	NFT_CT_ID,
-=======
->>>>>>> 92285a07
 	__NFT_CT_MAX
 };
 #define NFT_CT_MAX		(__NFT_CT_MAX - 1)
