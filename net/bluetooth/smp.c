--- conflicted
+++ resolved
@@ -2311,15 +2311,6 @@
 	if (!conn)
 		return 1;
 
-<<<<<<< HEAD
-	chan = conn->smp;
-	if (!chan) {
-		BT_ERR("SMP security requested but not available");
-		return 1;
-	}
-
-=======
->>>>>>> 9f30a04d
 	if (!hci_dev_test_flag(hcon->hdev, HCI_LE_ENABLED))
 		return 1;
 
