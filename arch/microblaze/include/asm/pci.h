/*
 * This program is free software; you can redistribute it and/or
 * modify it under the terms of the GNU General Public License
 * as published by the Free Software Foundation; either version
 * 2 of the License, or (at your option) any later version.
 *
 * Based on powerpc version
 */

#ifndef __ASM_MICROBLAZE_PCI_H
#define __ASM_MICROBLAZE_PCI_H
#ifdef __KERNEL__

#include <linux/types.h>
#include <linux/slab.h>
#include <linux/string.h>
#include <linux/dma-mapping.h>
#include <linux/pci.h>

#include <asm/scatterlist.h>
#include <asm/io.h>
#include <asm/prom.h>
#include <asm/pci-bridge.h>

#define PCIBIOS_MIN_IO		0x1000
#define PCIBIOS_MIN_MEM		0x10000000

struct pci_dev;

/* Values for the `which' argument to sys_pciconfig_iobase syscall.  */
#define IOBASE_BRIDGE_NUMBER	0
#define IOBASE_MEMORY		1
#define IOBASE_IO		2
#define IOBASE_ISA_IO		3
#define IOBASE_ISA_MEM		4

#define pcibios_scan_all_fns(a, b)	0

/*
 * Set this to 1 if you want the kernel to re-assign all PCI
 * bus numbers (don't do that on ppc64 yet !)
 */
#define pcibios_assign_all_busses() \
	(pci_has_flag(PCI_REASSIGN_ALL_BUS))

static inline void pcibios_set_master(struct pci_dev *dev)
{
	/* No special bus mastering setup handling */
}

static inline void pcibios_penalize_isa_irq(int irq, int active)
{
	/* We don't do dynamic PCI IRQ allocation */
}

#ifdef CONFIG_PCI
extern void set_pci_dma_ops(struct dma_map_ops *dma_ops);
extern struct dma_map_ops *get_pci_dma_ops(void);
#else	/* CONFIG_PCI */
#define set_pci_dma_ops(d)
#define get_pci_dma_ops()	NULL
#endif

#ifdef CONFIG_PCI
static inline void pci_dma_burst_advice(struct pci_dev *pdev,
					enum pci_dma_burst_strategy *strat,
					unsigned long *strategy_parameter)
{
	*strat = PCI_DMA_BURST_INFINITY;
	*strategy_parameter = ~0UL;
}
#endif

extern int pci_domain_nr(struct pci_bus *bus);

/* Decide whether to display the domain number in /proc */
extern int pci_proc_domain(struct pci_bus *bus);

struct vm_area_struct;
/* Map a range of PCI memory or I/O space for a device into user space */
int pci_mmap_page_range(struct pci_dev *pdev, struct vm_area_struct *vma,
			enum pci_mmap_state mmap_state, int write_combine);

/* Tell drivers/pci/proc.c that we have pci_mmap_page_range() */
#define HAVE_PCI_MMAP	1

extern int pci_legacy_read(struct pci_bus *bus, loff_t port, u32 *val,
			   size_t count);
extern int pci_legacy_write(struct pci_bus *bus, loff_t port, u32 val,
			   size_t count);
extern int pci_mmap_legacy_page_range(struct pci_bus *bus,
				      struct vm_area_struct *vma,
				      enum pci_mmap_state mmap_state);

#define HAVE_PCI_LEGACY	1

<<<<<<< HEAD
/* pci_unmap_{page,single} is a nop so... */
#define DECLARE_PCI_UNMAP_ADDR(ADDR_NAME)
#define DECLARE_PCI_UNMAP_LEN(LEN_NAME)
#define pci_unmap_addr(PTR, ADDR_NAME)		(0)
#define pci_unmap_addr_set(PTR, ADDR_NAME, VAL)	do { } while (0)
#define pci_unmap_len(PTR, LEN_NAME)		(0)
#define pci_unmap_len_set(PTR, LEN_NAME, VAL)	do { } while (0)

=======
>>>>>>> e40152ee
/* The PCI address space does equal the physical memory
 * address space (no IOMMU).  The IDE and SCSI device layers use
 * this boolean for bounce buffer decisions.
 */
#define PCI_DMA_BUS_IS_PHYS     (1)

extern void pcibios_resource_to_bus(struct pci_dev *dev,
			struct pci_bus_region *region,
			struct resource *res);

extern void pcibios_bus_to_resource(struct pci_dev *dev,
			struct resource *res,
			struct pci_bus_region *region);

static inline struct resource *pcibios_select_root(struct pci_dev *pdev,
			struct resource *res)
{
	struct resource *root = NULL;

	if (res->flags & IORESOURCE_IO)
		root = &ioport_resource;
	if (res->flags & IORESOURCE_MEM)
		root = &iomem_resource;

	return root;
}

extern void pcibios_claim_one_bus(struct pci_bus *b);

extern void pcibios_finish_adding_to_bus(struct pci_bus *bus);

extern void pcibios_resource_survey(void);

extern struct pci_controller *init_phb_dynamic(struct device_node *dn);
extern int remove_phb_dynamic(struct pci_controller *phb);

extern struct pci_dev *of_create_pci_dev(struct device_node *node,
					struct pci_bus *bus, int devfn);

extern void of_scan_pci_bridge(struct device_node *node,
				struct pci_dev *dev);

extern void of_scan_bus(struct device_node *node, struct pci_bus *bus);
extern void of_rescan_bus(struct device_node *node, struct pci_bus *bus);

extern int pci_read_irq_line(struct pci_dev *dev);

extern int pci_bus_find_capability(struct pci_bus *bus,
						unsigned int devfn, int cap);

struct file;
extern pgprot_t	pci_phys_mem_access_prot(struct file *file,
					 unsigned long pfn,
					 unsigned long size,
					 pgprot_t prot);

#define HAVE_ARCH_PCI_RESOURCE_TO_USER
extern void pci_resource_to_user(const struct pci_dev *dev, int bar,
				 const struct resource *rsrc,
				 resource_size_t *start, resource_size_t *end);

extern void pcibios_setup_bus_devices(struct pci_bus *bus);
extern void pcibios_setup_bus_self(struct pci_bus *bus);

/* This part of code was originaly in xilinx-pci.h */
#ifdef CONFIG_PCI_XILINX
extern void __init xilinx_pci_init(void);
#else
static inline void __init xilinx_pci_init(void) { return; }
#endif

#endif	/* __KERNEL__ */
#endif /* __ASM_MICROBLAZE_PCI_H */<|MERGE_RESOLUTION|>--- conflicted
+++ resolved
@@ -94,17 +94,6 @@
 
 #define HAVE_PCI_LEGACY	1
 
-<<<<<<< HEAD
-/* pci_unmap_{page,single} is a nop so... */
-#define DECLARE_PCI_UNMAP_ADDR(ADDR_NAME)
-#define DECLARE_PCI_UNMAP_LEN(LEN_NAME)
-#define pci_unmap_addr(PTR, ADDR_NAME)		(0)
-#define pci_unmap_addr_set(PTR, ADDR_NAME, VAL)	do { } while (0)
-#define pci_unmap_len(PTR, LEN_NAME)		(0)
-#define pci_unmap_len_set(PTR, LEN_NAME, VAL)	do { } while (0)
-
-=======
->>>>>>> e40152ee
 /* The PCI address space does equal the physical memory
  * address space (no IOMMU).  The IDE and SCSI device layers use
  * this boolean for bounce buffer decisions.
