--- conflicted
+++ resolved
@@ -354,7 +354,6 @@
 			ti,hwmods = "dmic";
 		};
 
-<<<<<<< HEAD
 		mcbsp1: mcbsp@40122000 {
 			compatible = "ti,omap4-mcbsp";
 			reg = <0x40122000 0xff>, /* MPU private access */
@@ -430,14 +429,14 @@
 			hw-caps-read-idle-ctrl;
 			hw-caps-ll-interface;
 			hw-caps-temp-alert;
-=======
+		};
+
 		ocp2scp {
 			compatible = "ti,omap-ocp2scp";
 			#address-cells = <1>;
 			#size-cells = <1>;
 			ranges;
 			ti,hwmods = "ocp2scp_usb_phy";
->>>>>>> 04ef037c
 		};
 	};
 };