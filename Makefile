VERSION = 2
PATCHLEVEL = 6
SUBLEVEL = 33
<<<<<<< HEAD
EXTRAVERSION = -rc7
=======
EXTRAVERSION = -rc8
>>>>>>> 4b505db9
NAME = Man-Eating Seals of Antiquity

# *DOCUMENTATION*
# To see a list of typical targets execute "make help"
# More info can be located in ./README
# Comments in this file are targeted only to the developer, do not
# expect to learn how to build the kernel reading this file.

# Do not:
# o  use make's built-in rules and variables
#    (this increases performance and avoids hard-to-debug behaviour);
# o  print "Entering directory ...";
MAKEFLAGS += -rR --no-print-directory

# Avoid funny character set dependencies
unexport LC_ALL
LC_COLLATE=C
LC_NUMERIC=C
export LC_COLLATE LC_NUMERIC

# We are using a recursive build, so we need to do a little thinking
# to get the ordering right.
#
# Most importantly: sub-Makefiles should only ever modify files in
# their own directory. If in some directory we have a dependency on
# a file in another dir (which doesn't happen often, but it's often
# unavoidable when linking the built-in.o targets which finally
# turn into vmlinux), we will call a sub make in that other dir, and
# after that we are sure that everything which is in that other dir
# is now up to date.
#
# The only cases where we need to modify files which have global
# effects are thus separated out and done before the recursive
# descending is started. They are now explicitly listed as the
# prepare rule.

# To put more focus on warnings, be less verbose as default
# Use 'make V=1' to see the full commands

ifeq ("$(origin V)", "command line")
  KBUILD_VERBOSE = $(V)
endif
ifndef KBUILD_VERBOSE
  KBUILD_VERBOSE = 0
endif

# Call a source code checker (by default, "sparse") as part of the
# C compilation.
#
# Use 'make C=1' to enable checking of only re-compiled files.
# Use 'make C=2' to enable checking of *all* source files, regardless
# of whether they are re-compiled or not.
#
# See the file "Documentation/sparse.txt" for more details, including
# where to get the "sparse" utility.

ifeq ("$(origin C)", "command line")
  KBUILD_CHECKSRC = $(C)
endif
ifndef KBUILD_CHECKSRC
  KBUILD_CHECKSRC = 0
endif

# Use make M=dir to specify directory of external module to build
# Old syntax make ... SUBDIRS=$PWD is still supported
# Setting the environment variable KBUILD_EXTMOD take precedence
ifdef SUBDIRS
  KBUILD_EXTMOD ?= $(SUBDIRS)
endif

ifeq ("$(origin M)", "command line")
  KBUILD_EXTMOD := $(M)
endif

# kbuild supports saving output files in a separate directory.
# To locate output files in a separate directory two syntaxes are supported.
# In both cases the working directory must be the root of the kernel src.
# 1) O=
# Use "make O=dir/to/store/output/files/"
#
# 2) Set KBUILD_OUTPUT
# Set the environment variable KBUILD_OUTPUT to point to the directory
# where the output files shall be placed.
# export KBUILD_OUTPUT=dir/to/store/output/files/
# make
#
# The O= assignment takes precedence over the KBUILD_OUTPUT environment
# variable.


# KBUILD_SRC is set on invocation of make in OBJ directory
# KBUILD_SRC is not intended to be used by the regular user (for now)
ifeq ($(KBUILD_SRC),)

# OK, Make called in directory where kernel src resides
# Do we want to locate output files in a separate directory?
ifeq ("$(origin O)", "command line")
  KBUILD_OUTPUT := $(O)
endif

# That's our default target when none is given on the command line
PHONY := _all
_all:

# Cancel implicit rules on top Makefile
$(CURDIR)/Makefile Makefile: ;

ifneq ($(KBUILD_OUTPUT),)
# Invoke a second make in the output directory, passing relevant variables
# check that the output directory actually exists
saved-output := $(KBUILD_OUTPUT)
KBUILD_OUTPUT := $(shell cd $(KBUILD_OUTPUT) && /bin/pwd)
$(if $(KBUILD_OUTPUT),, \
     $(error output directory "$(saved-output)" does not exist))

PHONY += $(MAKECMDGOALS) sub-make

$(filter-out _all sub-make $(CURDIR)/Makefile, $(MAKECMDGOALS)) _all: sub-make
	$(Q)@:

sub-make: FORCE
	$(if $(KBUILD_VERBOSE:1=),@)$(MAKE) -C $(KBUILD_OUTPUT) \
	KBUILD_SRC=$(CURDIR) \
	KBUILD_EXTMOD="$(KBUILD_EXTMOD)" -f $(CURDIR)/Makefile \
	$(filter-out _all sub-make,$(MAKECMDGOALS))

# Leave processing to above invocation of make
skip-makefile := 1
endif # ifneq ($(KBUILD_OUTPUT),)
endif # ifeq ($(KBUILD_SRC),)

# We process the rest of the Makefile if this is the final invocation of make
ifeq ($(skip-makefile),)

# If building an external module we do not care about the all: rule
# but instead _all depend on modules
PHONY += all
ifeq ($(KBUILD_EXTMOD),)
_all: all
else
_all: modules
endif

srctree		:= $(if $(KBUILD_SRC),$(KBUILD_SRC),$(CURDIR))
objtree		:= $(CURDIR)
src		:= $(srctree)
obj		:= $(objtree)

VPATH		:= $(srctree)$(if $(KBUILD_EXTMOD),:$(KBUILD_EXTMOD))

export srctree objtree VPATH


# SUBARCH tells the usermode build what the underlying arch is.  That is set
# first, and if a usermode build is happening, the "ARCH=um" on the command
# line overrides the setting of ARCH below.  If a native build is happening,
# then ARCH is assigned, getting whatever value it gets normally, and 
# SUBARCH is subsequently ignored.

SUBARCH := $(shell uname -m | sed -e s/i.86/i386/ -e s/sun4u/sparc64/ \
				  -e s/arm.*/arm/ -e s/sa110/arm/ \
				  -e s/s390x/s390/ -e s/parisc64/parisc/ \
				  -e s/ppc.*/powerpc/ -e s/mips.*/mips/ \
				  -e s/sh[234].*/sh/ )

# Cross compiling and selecting different set of gcc/bin-utils
# ---------------------------------------------------------------------------
#
# When performing cross compilation for other architectures ARCH shall be set
# to the target architecture. (See arch/* for the possibilities).
# ARCH can be set during invocation of make:
# make ARCH=ia64
# Another way is to have ARCH set in the environment.
# The default ARCH is the host where make is executed.

# CROSS_COMPILE specify the prefix used for all executables used
# during compilation. Only gcc and related bin-utils executables
# are prefixed with $(CROSS_COMPILE).
# CROSS_COMPILE can be set on the command line
# make CROSS_COMPILE=ia64-linux-
# Alternatively CROSS_COMPILE can be set in the environment.
# Default value for CROSS_COMPILE is not to prefix executables
# Note: Some architectures assign CROSS_COMPILE in their arch/*/Makefile
export KBUILD_BUILDHOST := $(SUBARCH)
ARCH		?= $(SUBARCH)
CROSS_COMPILE	?=

# Architecture as present in compile.h
UTS_MACHINE 	:= $(ARCH)
SRCARCH 	:= $(ARCH)

# Additional ARCH settings for x86
ifeq ($(ARCH),i386)
        SRCARCH := x86
endif
ifeq ($(ARCH),x86_64)
        SRCARCH := x86
endif

# Additional ARCH settings for sparc
ifeq ($(ARCH),sparc64)
       SRCARCH := sparc
endif

# Additional ARCH settings for sh
ifeq ($(ARCH),sh64)
       SRCARCH := sh
endif

# Where to locate arch specific headers
hdr-arch  := $(SRCARCH)

ifeq ($(ARCH),m68knommu)
       hdr-arch  := m68k
endif

KCONFIG_CONFIG	?= .config

# SHELL used by kbuild
CONFIG_SHELL := $(shell if [ -x "$$BASH" ]; then echo $$BASH; \
	  else if [ -x /bin/bash ]; then echo /bin/bash; \
	  else echo sh; fi ; fi)

HOSTCC       = gcc
HOSTCXX      = g++
HOSTCFLAGS   = -Wall -Wmissing-prototypes -Wstrict-prototypes -O2 -fomit-frame-pointer
HOSTCXXFLAGS = -O2

# Decide whether to build built-in, modular, or both.
# Normally, just do built-in.

KBUILD_MODULES :=
KBUILD_BUILTIN := 1

#	If we have only "make modules", don't compile built-in objects.
#	When we're building modules with modversions, we need to consider
#	the built-in objects during the descend as well, in order to
#	make sure the checksums are up to date before we record them.

ifeq ($(MAKECMDGOALS),modules)
  KBUILD_BUILTIN := $(if $(CONFIG_MODVERSIONS),1)
endif

#	If we have "make <whatever> modules", compile modules
#	in addition to whatever we do anyway.
#	Just "make" or "make all" shall build modules as well

ifneq ($(filter all _all modules,$(MAKECMDGOALS)),)
  KBUILD_MODULES := 1
endif

ifeq ($(MAKECMDGOALS),)
  KBUILD_MODULES := 1
endif

export KBUILD_MODULES KBUILD_BUILTIN
export KBUILD_CHECKSRC KBUILD_SRC KBUILD_EXTMOD

# Beautify output
# ---------------------------------------------------------------------------
#
# Normally, we echo the whole command before executing it. By making
# that echo $($(quiet)$(cmd)), we now have the possibility to set
# $(quiet) to choose other forms of output instead, e.g.
#
#         quiet_cmd_cc_o_c = Compiling $(RELDIR)/$@
#         cmd_cc_o_c       = $(CC) $(c_flags) -c -o $@ $<
#
# If $(quiet) is empty, the whole command will be printed.
# If it is set to "quiet_", only the short version will be printed. 
# If it is set to "silent_", nothing will be printed at all, since
# the variable $(silent_cmd_cc_o_c) doesn't exist.
#
# A simple variant is to prefix commands with $(Q) - that's useful
# for commands that shall be hidden in non-verbose mode.
#
#	$(Q)ln $@ :<
#
# If KBUILD_VERBOSE equals 0 then the above command will be hidden.
# If KBUILD_VERBOSE equals 1 then the above command is displayed.

ifeq ($(KBUILD_VERBOSE),1)
  quiet =
  Q =
else
  quiet=quiet_
  Q = @
endif

# If the user is running make -s (silent mode), suppress echoing of
# commands

ifneq ($(findstring s,$(MAKEFLAGS)),)
  quiet=silent_
endif

export quiet Q KBUILD_VERBOSE


# Look for make include files relative to root of kernel src
MAKEFLAGS += --include-dir=$(srctree)

# We need some generic definitions (do not try to remake the file).
$(srctree)/scripts/Kbuild.include: ;
include $(srctree)/scripts/Kbuild.include

# Make variables (CC, etc...)

AS		= $(CROSS_COMPILE)as
LD		= $(CROSS_COMPILE)ld
CC		= $(CROSS_COMPILE)gcc
CPP		= $(CC) -E
AR		= $(CROSS_COMPILE)ar
NM		= $(CROSS_COMPILE)nm
STRIP		= $(CROSS_COMPILE)strip
OBJCOPY		= $(CROSS_COMPILE)objcopy
OBJDUMP		= $(CROSS_COMPILE)objdump
AWK		= awk
GENKSYMS	= scripts/genksyms/genksyms
INSTALLKERNEL  := installkernel
DEPMOD		= /sbin/depmod
KALLSYMS	= scripts/kallsyms
PERL		= perl
CHECK		= sparse

CHECKFLAGS     := -D__linux__ -Dlinux -D__STDC__ -Dunix -D__unix__ \
		  -Wbitwise -Wno-return-void $(CF)
MODFLAGS	= -DMODULE
CFLAGS_MODULE   = $(MODFLAGS)
AFLAGS_MODULE   = $(MODFLAGS)
LDFLAGS_MODULE  = -T $(srctree)/scripts/module-common.lds
CFLAGS_KERNEL	=
AFLAGS_KERNEL	=
CFLAGS_GCOV	= -fprofile-arcs -ftest-coverage


# Use LINUXINCLUDE when you must reference the include/ directory.
# Needed to be compatible with the O= option
LINUXINCLUDE    := -I$(srctree)/arch/$(hdr-arch)/include -Iinclude \
                   $(if $(KBUILD_SRC), -I$(srctree)/include) \
                   -include include/generated/autoconf.h

KBUILD_CPPFLAGS := -D__KERNEL__

KBUILD_CFLAGS   := -Wall -Wundef -Wstrict-prototypes -Wno-trigraphs \
		   -fno-strict-aliasing -fno-common \
		   -Werror-implicit-function-declaration \
		   -Wno-format-security \
		   -fno-delete-null-pointer-checks
KBUILD_AFLAGS   := -D__ASSEMBLY__

# Read KERNELRELEASE from include/config/kernel.release (if it exists)
KERNELRELEASE = $(shell cat include/config/kernel.release 2> /dev/null)
KERNELVERSION = $(VERSION).$(PATCHLEVEL).$(SUBLEVEL)$(EXTRAVERSION)

export VERSION PATCHLEVEL SUBLEVEL KERNELRELEASE KERNELVERSION
export ARCH SRCARCH CONFIG_SHELL HOSTCC HOSTCFLAGS CROSS_COMPILE AS LD CC
export CPP AR NM STRIP OBJCOPY OBJDUMP
export MAKE AWK GENKSYMS INSTALLKERNEL PERL UTS_MACHINE
export HOSTCXX HOSTCXXFLAGS LDFLAGS_MODULE CHECK CHECKFLAGS

export KBUILD_CPPFLAGS NOSTDINC_FLAGS LINUXINCLUDE OBJCOPYFLAGS LDFLAGS
export KBUILD_CFLAGS CFLAGS_KERNEL CFLAGS_MODULE CFLAGS_GCOV
export KBUILD_AFLAGS AFLAGS_KERNEL AFLAGS_MODULE

# When compiling out-of-tree modules, put MODVERDIR in the module
# tree rather than in the kernel tree. The kernel tree might
# even be read-only.
export MODVERDIR := $(if $(KBUILD_EXTMOD),$(firstword $(KBUILD_EXTMOD))/).tmp_versions

# Files to ignore in find ... statements

RCS_FIND_IGNORE := \( -name SCCS -o -name BitKeeper -o -name .svn -o -name CVS -o -name .pc -o -name .hg -o -name .git \) -prune -o
export RCS_TAR_IGNORE := --exclude SCCS --exclude BitKeeper --exclude .svn --exclude CVS --exclude .pc --exclude .hg --exclude .git

# ===========================================================================
# Rules shared between *config targets and build targets

# Basic helpers built in scripts/
PHONY += scripts_basic
scripts_basic:
	$(Q)$(MAKE) $(build)=scripts/basic
	$(Q)rm -f .tmp_quiet_recordmcount

# To avoid any implicit rule to kick in, define an empty command.
scripts/basic/%: scripts_basic ;

PHONY += outputmakefile
# outputmakefile generates a Makefile in the output directory, if using a
# separate output directory. This allows convenient use of make in the
# output directory.
outputmakefile:
ifneq ($(KBUILD_SRC),)
	$(Q)ln -fsn $(srctree) source
	$(Q)$(CONFIG_SHELL) $(srctree)/scripts/mkmakefile \
	    $(srctree) $(objtree) $(VERSION) $(PATCHLEVEL)
endif

# To make sure we do not include .config for any of the *config targets
# catch them early, and hand them over to scripts/kconfig/Makefile
# It is allowed to specify more targets when calling make, including
# mixing *config targets and build targets.
# For example 'make oldconfig all'.
# Detect when mixed targets is specified, and make a second invocation
# of make so .config is not included in this case either (for *config).

no-dot-config-targets := clean mrproper distclean \
			 cscope TAGS tags help %docs check% \
			 include/linux/version.h headers_% \
			 kernelrelease kernelversion

config-targets := 0
mixed-targets  := 0
dot-config     := 1

ifneq ($(filter $(no-dot-config-targets), $(MAKECMDGOALS)),)
	ifeq ($(filter-out $(no-dot-config-targets), $(MAKECMDGOALS)),)
		dot-config := 0
	endif
endif

ifeq ($(KBUILD_EXTMOD),)
        ifneq ($(filter config %config,$(MAKECMDGOALS)),)
                config-targets := 1
                ifneq ($(filter-out config %config,$(MAKECMDGOALS)),)
                        mixed-targets := 1
                endif
        endif
endif

ifeq ($(mixed-targets),1)
# ===========================================================================
# We're called with mixed targets (*config and build targets).
# Handle them one by one.

%:: FORCE
	$(Q)$(MAKE) -C $(srctree) KBUILD_SRC= $@

else
ifeq ($(config-targets),1)
# ===========================================================================
# *config targets only - make sure prerequisites are updated, and descend
# in scripts/kconfig to make the *config target

# Read arch specific Makefile to set KBUILD_DEFCONFIG as needed.
# KBUILD_DEFCONFIG may point out an alternative default configuration
# used for 'make defconfig'
include $(srctree)/arch/$(SRCARCH)/Makefile
export KBUILD_DEFCONFIG KBUILD_KCONFIG

config: scripts_basic outputmakefile FORCE
	$(Q)mkdir -p include/linux include/config
	$(Q)$(MAKE) $(build)=scripts/kconfig $@

%config: scripts_basic outputmakefile FORCE
	$(Q)mkdir -p include/linux include/config
	$(Q)$(MAKE) $(build)=scripts/kconfig $@

else
# ===========================================================================
# Build targets only - this includes vmlinux, arch specific targets, clean
# targets and others. In general all targets except *config targets.

ifeq ($(KBUILD_EXTMOD),)
# Additional helpers built in scripts/
# Carefully list dependencies so we do not try to build scripts twice
# in parallel
PHONY += scripts
scripts: scripts_basic include/config/auto.conf include/config/tristate.conf
	$(Q)$(MAKE) $(build)=$(@)

# Objects we will link into vmlinux / subdirs we need to visit
init-y		:= init/
drivers-y	:= drivers/ sound/ firmware/
net-y		:= net/
libs-y		:= lib/
core-y		:= usr/
endif # KBUILD_EXTMOD

ifeq ($(dot-config),1)
# Read in config
-include include/config/auto.conf

ifeq ($(KBUILD_EXTMOD),)
# Read in dependencies to all Kconfig* files, make sure to run
# oldconfig if changes are detected.
-include include/config/auto.conf.cmd

# To avoid any implicit rule to kick in, define an empty command
$(KCONFIG_CONFIG) include/config/auto.conf.cmd: ;

# If .config is newer than include/config/auto.conf, someone tinkered
# with it and forgot to run make oldconfig.
# if auto.conf.cmd is missing then we are probably in a cleaned tree so
# we execute the config step to be sure to catch updated Kconfig files
include/config/%.conf: $(KCONFIG_CONFIG) include/config/auto.conf.cmd
	$(Q)$(MAKE) -f $(srctree)/Makefile silentoldconfig
else
# external modules needs include/generated/autoconf.h and include/config/auto.conf
# but do not care if they are up-to-date. Use auto.conf to trigger the test
PHONY += include/config/auto.conf

include/config/auto.conf:
	$(Q)test -e include/generated/autoconf.h -a -e $@ || (		\
	echo;								\
	echo "  ERROR: Kernel configuration is invalid.";		\
	echo "         include/generated/autoconf.h or $@ are missing.";\
	echo "         Run 'make oldconfig && make prepare' on kernel src to fix it.";	\
	echo;								\
	/bin/false)

endif # KBUILD_EXTMOD

else
# Dummy target needed, because used as prerequisite
include/config/auto.conf: ;
endif # $(dot-config)

# The all: target is the default when no target is given on the
# command line.
# This allow a user to issue only 'make' to build a kernel including modules
# Defaults vmlinux but it is usually overridden in the arch makefile
all: vmlinux

ifdef CONFIG_CC_OPTIMIZE_FOR_SIZE
KBUILD_CFLAGS	+= -Os
else
KBUILD_CFLAGS	+= -O2
endif

include $(srctree)/arch/$(SRCARCH)/Makefile

ifneq ($(CONFIG_FRAME_WARN),0)
KBUILD_CFLAGS += $(call cc-option,-Wframe-larger-than=${CONFIG_FRAME_WARN})
endif

# Force gcc to behave correct even for buggy distributions
ifndef CONFIG_CC_STACKPROTECTOR
KBUILD_CFLAGS += $(call cc-option, -fno-stack-protector)
endif

ifdef CONFIG_FRAME_POINTER
KBUILD_CFLAGS	+= -fno-omit-frame-pointer -fno-optimize-sibling-calls
else
KBUILD_CFLAGS	+= -fomit-frame-pointer
endif

ifdef CONFIG_DEBUG_INFO
KBUILD_CFLAGS	+= -g
KBUILD_AFLAGS	+= -gdwarf-2
endif

ifdef CONFIG_FUNCTION_TRACER
KBUILD_CFLAGS	+= -pg
endif

# We trigger additional mismatches with less inlining
ifdef CONFIG_DEBUG_SECTION_MISMATCH
KBUILD_CFLAGS += $(call cc-option, -fno-inline-functions-called-once)
endif

# arch Makefile may override CC so keep this after arch Makefile is included
NOSTDINC_FLAGS += -nostdinc -isystem $(shell $(CC) -print-file-name=include)
CHECKFLAGS     += $(NOSTDINC_FLAGS)

# warn about C99 declaration after statement
KBUILD_CFLAGS += $(call cc-option,-Wdeclaration-after-statement,)

# disable pointer signed / unsigned warnings in gcc 4.0
KBUILD_CFLAGS += $(call cc-option,-Wno-pointer-sign,)

# disable invalid "can't wrap" optimizations for signed / pointers
KBUILD_CFLAGS	+= $(call cc-option,-fno-strict-overflow)

# revert to pre-gcc-4.4 behaviour of .eh_frame
KBUILD_CFLAGS	+= $(call cc-option,-fno-dwarf2-cfi-asm)

# conserve stack if available
KBUILD_CFLAGS   += $(call cc-option,-fconserve-stack)

# Add user supplied CPPFLAGS, AFLAGS and CFLAGS as the last assignments
# But warn user when we do so
warn-assign = \
$(warning "WARNING: Appending $$K$(1) ($(K$(1))) from $(origin K$(1)) to kernel $$$(1)")

ifneq ($(KCPPFLAGS),)
        $(call warn-assign,CPPFLAGS)
        KBUILD_CPPFLAGS += $(KCPPFLAGS)
endif
ifneq ($(KAFLAGS),)
        $(call warn-assign,AFLAGS)
        KBUILD_AFLAGS += $(KAFLAGS)
endif
ifneq ($(KCFLAGS),)
        $(call warn-assign,CFLAGS)
        KBUILD_CFLAGS += $(KCFLAGS)
endif

# Use --build-id when available.
LDFLAGS_BUILD_ID = $(patsubst -Wl$(comma)%,%,\
			      $(call cc-ldoption, -Wl$(comma)--build-id,))
LDFLAGS_MODULE += $(LDFLAGS_BUILD_ID)
LDFLAGS_vmlinux += $(LDFLAGS_BUILD_ID)

ifeq ($(CONFIG_STRIP_ASM_SYMS),y)
LDFLAGS_vmlinux	+= $(call ld-option, -X,)
endif

# Default kernel image to build when no specific target is given.
# KBUILD_IMAGE may be overruled on the command line or
# set in the environment
# Also any assignments in arch/$(ARCH)/Makefile take precedence over
# this default value
export KBUILD_IMAGE ?= vmlinux

#
# INSTALL_PATH specifies where to place the updated kernel and system map
# images. Default is /boot, but you can set it to other values
export	INSTALL_PATH ?= /boot

#
# INSTALL_MOD_PATH specifies a prefix to MODLIB for module directory
# relocations required by build roots.  This is not defined in the
# makefile but the argument can be passed to make if needed.
#

MODLIB	= $(INSTALL_MOD_PATH)/lib/modules/$(KERNELRELEASE)
export MODLIB

#
#  INSTALL_MOD_STRIP, if defined, will cause modules to be
#  stripped after they are installed.  If INSTALL_MOD_STRIP is '1', then
#  the default option --strip-debug will be used.  Otherwise,
#  INSTALL_MOD_STRIP will used as the options to the strip command.

ifdef INSTALL_MOD_STRIP
ifeq ($(INSTALL_MOD_STRIP),1)
mod_strip_cmd = $(STRIP) --strip-debug
else
mod_strip_cmd = $(STRIP) $(INSTALL_MOD_STRIP)
endif # INSTALL_MOD_STRIP=1
else
mod_strip_cmd = true
endif # INSTALL_MOD_STRIP
export mod_strip_cmd


ifeq ($(KBUILD_EXTMOD),)
core-y		+= kernel/ mm/ fs/ ipc/ security/ crypto/ block/

vmlinux-dirs	:= $(patsubst %/,%,$(filter %/, $(init-y) $(init-m) \
		     $(core-y) $(core-m) $(drivers-y) $(drivers-m) \
		     $(net-y) $(net-m) $(libs-y) $(libs-m)))

vmlinux-alldirs	:= $(sort $(vmlinux-dirs) $(patsubst %/,%,$(filter %/, \
		     $(init-n) $(init-) \
		     $(core-n) $(core-) $(drivers-n) $(drivers-) \
		     $(net-n)  $(net-)  $(libs-n)    $(libs-))))

init-y		:= $(patsubst %/, %/built-in.o, $(init-y))
core-y		:= $(patsubst %/, %/built-in.o, $(core-y))
drivers-y	:= $(patsubst %/, %/built-in.o, $(drivers-y))
net-y		:= $(patsubst %/, %/built-in.o, $(net-y))
libs-y1		:= $(patsubst %/, %/lib.a, $(libs-y))
libs-y2		:= $(patsubst %/, %/built-in.o, $(libs-y))
libs-y		:= $(libs-y1) $(libs-y2)

# Build vmlinux
# ---------------------------------------------------------------------------
# vmlinux is built from the objects selected by $(vmlinux-init) and
# $(vmlinux-main). Most are built-in.o files from top-level directories
# in the kernel tree, others are specified in arch/$(ARCH)/Makefile.
# Ordering when linking is important, and $(vmlinux-init) must be first.
#
# vmlinux
#   ^
#   |
#   +-< $(vmlinux-init)
#   |   +--< init/version.o + more
#   |
#   +--< $(vmlinux-main)
#   |    +--< driver/built-in.o mm/built-in.o + more
#   |
#   +-< kallsyms.o (see description in CONFIG_KALLSYMS section)
#
# vmlinux version (uname -v) cannot be updated during normal
# descending-into-subdirs phase since we do not yet know if we need to
# update vmlinux.
# Therefore this step is delayed until just before final link of vmlinux -
# except in the kallsyms case where it is done just before adding the
# symbols to the kernel.
#
# System.map is generated to document addresses of all kernel symbols

vmlinux-init := $(head-y) $(init-y)
vmlinux-main := $(core-y) $(libs-y) $(drivers-y) $(net-y)
vmlinux-all  := $(vmlinux-init) $(vmlinux-main)
vmlinux-lds  := arch/$(SRCARCH)/kernel/vmlinux.lds
export KBUILD_VMLINUX_OBJS := $(vmlinux-all)

# Rule to link vmlinux - also used during CONFIG_KALLSYMS
# May be overridden by arch/$(ARCH)/Makefile
quiet_cmd_vmlinux__ ?= LD      $@
      cmd_vmlinux__ ?= $(LD) $(LDFLAGS) $(LDFLAGS_vmlinux) -o $@ \
      -T $(vmlinux-lds) $(vmlinux-init)                          \
      --start-group $(vmlinux-main) --end-group                  \
      $(filter-out $(vmlinux-lds) $(vmlinux-init) $(vmlinux-main) vmlinux.o FORCE ,$^)

# Generate new vmlinux version
quiet_cmd_vmlinux_version = GEN     .version
      cmd_vmlinux_version = set -e;                     \
	if [ ! -r .version ]; then			\
	  rm -f .version;				\
	  echo 1 >.version;				\
	else						\
	  mv .version .old_version;			\
	  expr 0$$(cat .old_version) + 1 >.version;	\
	fi;						\
	$(MAKE) $(build)=init

# Generate System.map
quiet_cmd_sysmap = SYSMAP
      cmd_sysmap = $(CONFIG_SHELL) $(srctree)/scripts/mksysmap

# Link of vmlinux
# If CONFIG_KALLSYMS is set .version is already updated
# Generate System.map and verify that the content is consistent
# Use + in front of the vmlinux_version rule to silent warning with make -j2
# First command is ':' to allow us to use + in front of the rule
define rule_vmlinux__
	:
	$(if $(CONFIG_KALLSYMS),,+$(call cmd,vmlinux_version))

	$(call cmd,vmlinux__)
	$(Q)echo 'cmd_$@ := $(cmd_vmlinux__)' > $(@D)/.$(@F).cmd

	$(Q)$(if $($(quiet)cmd_sysmap),                                      \
	  echo '  $($(quiet)cmd_sysmap)  System.map' &&)                     \
	$(cmd_sysmap) $@ System.map;                                         \
	if [ $$? -ne 0 ]; then                                               \
		rm -f $@;                                                    \
		/bin/false;                                                  \
	fi;
	$(verify_kallsyms)
endef


ifdef CONFIG_KALLSYMS
# Generate section listing all symbols and add it into vmlinux $(kallsyms.o)
# It's a three stage process:
# o .tmp_vmlinux1 has all symbols and sections, but __kallsyms is
#   empty
#   Running kallsyms on that gives us .tmp_kallsyms1.o with
#   the right size - vmlinux version (uname -v) is updated during this step
# o .tmp_vmlinux2 now has a __kallsyms section of the right size,
#   but due to the added section, some addresses have shifted.
#   From here, we generate a correct .tmp_kallsyms2.o
# o The correct .tmp_kallsyms2.o is linked into the final vmlinux.
# o Verify that the System.map from vmlinux matches the map from
#   .tmp_vmlinux2, just in case we did not generate kallsyms correctly.
# o If CONFIG_KALLSYMS_EXTRA_PASS is set, do an extra pass using
#   .tmp_vmlinux3 and .tmp_kallsyms3.o.  This is only meant as a
#   temporary bypass to allow the kernel to be built while the
#   maintainers work out what went wrong with kallsyms.

ifdef CONFIG_KALLSYMS_EXTRA_PASS
last_kallsyms := 3
else
last_kallsyms := 2
endif

kallsyms.o := .tmp_kallsyms$(last_kallsyms).o

define verify_kallsyms
	$(Q)$(if $($(quiet)cmd_sysmap),                                      \
	  echo '  $($(quiet)cmd_sysmap)  .tmp_System.map' &&)                \
	  $(cmd_sysmap) .tmp_vmlinux$(last_kallsyms) .tmp_System.map
	$(Q)cmp -s System.map .tmp_System.map ||                             \
		(echo Inconsistent kallsyms data;                            \
		 echo Try setting CONFIG_KALLSYMS_EXTRA_PASS;                \
		 rm .tmp_kallsyms* ; /bin/false )
endef

# Update vmlinux version before link
# Use + in front of this rule to silent warning about make -j1
# First command is ':' to allow us to use + in front of this rule
cmd_ksym_ld = $(cmd_vmlinux__)
define rule_ksym_ld
	: 
	+$(call cmd,vmlinux_version)
	$(call cmd,vmlinux__)
	$(Q)echo 'cmd_$@ := $(cmd_vmlinux__)' > $(@D)/.$(@F).cmd
endef

# Generate .S file with all kernel symbols
quiet_cmd_kallsyms = KSYM    $@
      cmd_kallsyms = $(NM) -n $< | $(KALLSYMS) \
                     $(if $(CONFIG_KALLSYMS_ALL),--all-symbols) > $@

.tmp_kallsyms1.o .tmp_kallsyms2.o .tmp_kallsyms3.o: %.o: %.S scripts FORCE
	$(call if_changed_dep,as_o_S)

.tmp_kallsyms%.S: .tmp_vmlinux% $(KALLSYMS)
	$(call cmd,kallsyms)

# .tmp_vmlinux1 must be complete except kallsyms, so update vmlinux version
.tmp_vmlinux1: $(vmlinux-lds) $(vmlinux-all) FORCE
	$(call if_changed_rule,ksym_ld)

.tmp_vmlinux2: $(vmlinux-lds) $(vmlinux-all) .tmp_kallsyms1.o FORCE
	$(call if_changed,vmlinux__)

.tmp_vmlinux3: $(vmlinux-lds) $(vmlinux-all) .tmp_kallsyms2.o FORCE
	$(call if_changed,vmlinux__)

# Needs to visit scripts/ before $(KALLSYMS) can be used.
$(KALLSYMS): scripts ;

# Generate some data for debugging strange kallsyms problems
debug_kallsyms: .tmp_map$(last_kallsyms)

.tmp_map%: .tmp_vmlinux% FORCE
	($(OBJDUMP) -h $< | $(AWK) '/^ +[0-9]/{print $$4 " 0 " $$2}'; $(NM) $<) | sort > $@

.tmp_map3: .tmp_map2

.tmp_map2: .tmp_map1

endif # ifdef CONFIG_KALLSYMS

# Do modpost on a prelinked vmlinux. The finally linked vmlinux has
# relevant sections renamed as per the linker script.
quiet_cmd_vmlinux-modpost = LD      $@
      cmd_vmlinux-modpost = $(LD) $(LDFLAGS) -r -o $@                          \
	 $(vmlinux-init) --start-group $(vmlinux-main) --end-group             \
	 $(filter-out $(vmlinux-init) $(vmlinux-main) FORCE ,$^)
define rule_vmlinux-modpost
	:
	+$(call cmd,vmlinux-modpost)
	$(Q)$(MAKE) -f $(srctree)/scripts/Makefile.modpost $@
	$(Q)echo 'cmd_$@ := $(cmd_vmlinux-modpost)' > $(dot-target).cmd
endef

# vmlinux image - including updated kernel symbols
vmlinux: $(vmlinux-lds) $(vmlinux-init) $(vmlinux-main) vmlinux.o $(kallsyms.o) FORCE
ifdef CONFIG_HEADERS_CHECK
	$(Q)$(MAKE) -f $(srctree)/Makefile headers_check
endif
ifdef CONFIG_SAMPLES
	$(Q)$(MAKE) $(build)=samples
endif
ifdef CONFIG_BUILD_DOCSRC
	$(Q)$(MAKE) $(build)=Documentation
endif
	$(call vmlinux-modpost)
	$(call if_changed_rule,vmlinux__)
	$(Q)rm -f .old_version

# build vmlinux.o first to catch section mismatch errors early
ifdef CONFIG_KALLSYMS
.tmp_vmlinux1: vmlinux.o
endif

modpost-init := $(filter-out init/built-in.o, $(vmlinux-init))
vmlinux.o: $(modpost-init) $(vmlinux-main) FORCE
	$(call if_changed_rule,vmlinux-modpost)

# The actual objects are generated when descending, 
# make sure no implicit rule kicks in
$(sort $(vmlinux-init) $(vmlinux-main)) $(vmlinux-lds): $(vmlinux-dirs) ;

# Handle descending into subdirectories listed in $(vmlinux-dirs)
# Preset locale variables to speed up the build process. Limit locale
# tweaks to this spot to avoid wrong language settings when running
# make menuconfig etc.
# Error messages still appears in the original language

PHONY += $(vmlinux-dirs)
$(vmlinux-dirs): prepare scripts
	$(Q)$(MAKE) $(build)=$@
ifdef CONFIG_MODULES
	$(Q)$(MAKE) $(modbuiltin)=$@
endif

# Build the kernel release string
#
# The KERNELRELEASE value built here is stored in the file
# include/config/kernel.release, and is used when executing several
# make targets, such as "make install" or "make modules_install."
#
# The eventual kernel release string consists of the following fields,
# shown in a hierarchical format to show how smaller parts are concatenated
# to form the larger and final value, with values coming from places like
# the Makefile, kernel config options, make command line options and/or
# SCM tag information.
#
#	$(KERNELVERSION)
#	  $(VERSION)			eg, 2
#	  $(PATCHLEVEL)			eg, 6
#	  $(SUBLEVEL)			eg, 18
#	  $(EXTRAVERSION)		eg, -rc6
#	$(localver-full)
#	  $(localver)
#	    localversion*		(files without backups, containing '~')
#	    $(CONFIG_LOCALVERSION)	(from kernel config setting)
#	  $(localver-auto)		(only if CONFIG_LOCALVERSION_AUTO is set)
#	    ./scripts/setlocalversion	(SCM tag, if one exists)
#	    $(LOCALVERSION)		(from make command line if provided)
#
#  Note how the final $(localver-auto) string is included *only* if the
# kernel config option CONFIG_LOCALVERSION_AUTO is selected.  Also, at the
# moment, only git is supported but other SCMs can edit the script
# scripts/setlocalversion and add the appropriate checks as needed.

pattern = ".*/localversion[^~]*"
string  = $(shell cat /dev/null \
	   `find $(objtree) $(srctree) -maxdepth 1 -regex $(pattern) | sort -u`)

localver = $(subst $(space),, $(string) \
			      $(patsubst "%",%,$(CONFIG_LOCALVERSION)))

# If CONFIG_LOCALVERSION_AUTO is set scripts/setlocalversion is called
# and if the SCM is know a tag from the SCM is appended.
# The appended tag is determined by the SCM used.
#
# .scmversion is used when generating rpm packages so we do not loose
# the version information from the SCM when we do the build of the kernel
# from the copied source
ifdef CONFIG_LOCALVERSION_AUTO

ifeq ($(wildcard .scmversion),)
        _localver-auto = $(shell $(CONFIG_SHELL) \
                         $(srctree)/scripts/setlocalversion $(srctree))
else
        _localver-auto = $(shell cat .scmversion 2> /dev/null)
endif

	localver-auto  = $(LOCALVERSION)$(_localver-auto)
endif

localver-full = $(localver)$(localver-auto)

# Store (new) KERNELRELASE string in include/config/kernel.release
kernelrelease = $(KERNELVERSION)$(localver-full)
include/config/kernel.release: include/config/auto.conf FORCE
	$(Q)rm -f $@
	$(Q)echo $(kernelrelease) > $@


# Things we need to do before we recursively start building the kernel
# or the modules are listed in "prepare".
# A multi level approach is used. prepareN is processed before prepareN-1.
# archprepare is used in arch Makefiles and when processed asm symlink,
# version.h and scripts_basic is processed / created.

# Listed in dependency order
PHONY += prepare archprepare prepare0 prepare1 prepare2 prepare3

# prepare3 is used to check if we are building in a separate output directory,
# and if so do:
# 1) Check that make has not been executed in the kernel src $(srctree)
prepare3: include/config/kernel.release
ifneq ($(KBUILD_SRC),)
	@$(kecho) '  Using $(srctree) as source for kernel'
	$(Q)if [ -f $(srctree)/.config -o -d $(srctree)/include/config ]; then \
		echo "  $(srctree) is not clean, please run 'make mrproper'";\
		echo "  in the '$(srctree)' directory.";\
		/bin/false; \
	fi;
endif

# prepare2 creates a makefile if using a separate output directory
prepare2: prepare3 outputmakefile

prepare1: prepare2 include/linux/version.h include/generated/utsrelease.h \
                   include/config/auto.conf
	$(cmd_crmodverdir)

archprepare: prepare1 scripts_basic

prepare0: archprepare FORCE
	$(Q)$(MAKE) $(build)=.
	$(Q)$(MAKE) $(build)=. missing-syscalls

# All the preparing..
prepare: prepare0

# Generate some files
# ---------------------------------------------------------------------------

# KERNELRELEASE can change from a few different places, meaning version.h
# needs to be updated, so this check is forced on all builds

uts_len := 64
define filechk_utsrelease.h
	if [ `echo -n "$(KERNELRELEASE)" | wc -c ` -gt $(uts_len) ]; then \
	  echo '"$(KERNELRELEASE)" exceeds $(uts_len) characters' >&2;    \
	  exit 1;                                                         \
	fi;                                                               \
	(echo \#define UTS_RELEASE \"$(KERNELRELEASE)\";)
endef

define filechk_version.h
	(echo \#define LINUX_VERSION_CODE $(shell                             \
	expr $(VERSION) \* 65536 + $(PATCHLEVEL) \* 256 + $(SUBLEVEL));     \
	echo '#define KERNEL_VERSION(a,b,c) (((a) << 16) + ((b) << 8) + (c))';)
endef

include/linux/version.h: $(srctree)/Makefile FORCE
	$(call filechk,version.h)

include/generated/utsrelease.h: include/config/kernel.release FORCE
	$(call filechk,utsrelease.h)

PHONY += headerdep
headerdep:
	$(Q)find include/ -name '*.h' | xargs --max-args 1 scripts/headerdep.pl

# ---------------------------------------------------------------------------

PHONY += depend dep
depend dep:
	@echo '*** Warning: make $@ is unnecessary now.'

# ---------------------------------------------------------------------------
# Firmware install
INSTALL_FW_PATH=$(INSTALL_MOD_PATH)/lib/firmware
export INSTALL_FW_PATH

PHONY += firmware_install
firmware_install: FORCE
	@mkdir -p $(objtree)/firmware
	$(Q)$(MAKE) -f $(srctree)/scripts/Makefile.fwinst obj=firmware __fw_install

# ---------------------------------------------------------------------------
# Kernel headers

#Default location for installed headers
export INSTALL_HDR_PATH = $(objtree)/usr

hdr-inst := -rR -f $(srctree)/scripts/Makefile.headersinst obj

# If we do an all arch process set dst to asm-$(hdr-arch)
hdr-dst = $(if $(KBUILD_HEADERS), dst=include/asm-$(hdr-arch), dst=include/asm)

PHONY += __headers
__headers: include/linux/version.h scripts_basic FORCE
	$(Q)$(MAKE) $(build)=scripts scripts/unifdef

PHONY += headers_install_all
headers_install_all:
	$(Q)$(CONFIG_SHELL) $(srctree)/scripts/headers.sh install

PHONY += headers_install
headers_install: __headers
	$(if $(wildcard $(srctree)/arch/$(hdr-arch)/include/asm/Kbuild),, \
	$(error Headers not exportable for the $(SRCARCH) architecture))
	$(Q)$(MAKE) $(hdr-inst)=include
	$(Q)$(MAKE) $(hdr-inst)=arch/$(hdr-arch)/include/asm $(hdr-dst)

PHONY += headers_check_all
headers_check_all: headers_install_all
	$(Q)$(CONFIG_SHELL) $(srctree)/scripts/headers.sh check

PHONY += headers_check
headers_check: headers_install
	$(Q)$(MAKE) $(hdr-inst)=include HDRCHECK=1
	$(Q)$(MAKE) $(hdr-inst)=arch/$(hdr-arch)/include/asm $(hdr-dst) HDRCHECK=1

# ---------------------------------------------------------------------------
# Modules

ifdef CONFIG_MODULES

# By default, build modules as well

all: modules

#	Build modules
#
#	A module can be listed more than once in obj-m resulting in
#	duplicate lines in modules.order files.  Those are removed
#	using awk while concatenating to the final file.

PHONY += modules
modules: $(vmlinux-dirs) $(if $(KBUILD_BUILTIN),vmlinux)
	$(Q)$(AWK) '!x[$$0]++' $(vmlinux-dirs:%=$(objtree)/%/modules.order) > $(objtree)/modules.order
	$(Q)$(AWK) '!x[$$0]++' $(vmlinux-dirs:%=$(objtree)/%/modules.builtin) > $(objtree)/modules.builtin
	@$(kecho) '  Building modules, stage 2.';
	$(Q)$(MAKE) -f $(srctree)/scripts/Makefile.modpost
	$(Q)$(MAKE) -f $(srctree)/scripts/Makefile.fwinst obj=firmware __fw_modbuild


# Target to prepare building external modules
PHONY += modules_prepare
modules_prepare: prepare scripts

# Target to install modules
PHONY += modules_install
modules_install: _modinst_ _modinst_post

PHONY += _modinst_
_modinst_:
	@if [ -z "`$(DEPMOD) -V 2>/dev/null | grep module-init-tools`" ]; then \
		echo "Warning: you may need to install module-init-tools"; \
		echo "See http://www.codemonkey.org.uk/docs/post-halloween-2.6.txt";\
		sleep 1; \
	fi
	@rm -rf $(MODLIB)/kernel
	@rm -f $(MODLIB)/source
	@mkdir -p $(MODLIB)/kernel
	@ln -s $(srctree) $(MODLIB)/source
	@if [ ! $(objtree) -ef  $(MODLIB)/build ]; then \
		rm -f $(MODLIB)/build ; \
		ln -s $(objtree) $(MODLIB)/build ; \
	fi
	@cp -f $(objtree)/modules.order $(MODLIB)/
	@cp -f $(objtree)/modules.builtin $(MODLIB)/
	$(Q)$(MAKE) -f $(srctree)/scripts/Makefile.modinst

# This depmod is only for convenience to give the initial
# boot a modules.dep even before / is mounted read-write.  However the
# boot script depmod is the master version.
PHONY += _modinst_post
_modinst_post: _modinst_
	$(Q)$(MAKE) -f $(srctree)/scripts/Makefile.fwinst obj=firmware __fw_modinst
	$(call cmd,depmod)

else # CONFIG_MODULES

# Modules not configured
# ---------------------------------------------------------------------------

modules modules_install: FORCE
	@echo
	@echo "The present kernel configuration has modules disabled."
	@echo "Type 'make config' and enable loadable module support."
	@echo "Then build a kernel with module support enabled."
	@echo
	@exit 1

endif # CONFIG_MODULES

###
# Cleaning is done on three levels.
# make clean     Delete most generated files
#                Leave enough to build external modules
# make mrproper  Delete the current configuration, and all generated files
# make distclean Remove editor backup files, patch leftover files and the like

# Directories & files removed with 'make clean'
CLEAN_DIRS  += $(MODVERDIR)
CLEAN_FILES +=	vmlinux System.map \
                .tmp_kallsyms* .tmp_version .tmp_vmlinux* .tmp_System.map

# Directories & files removed with 'make mrproper'
MRPROPER_DIRS  += include/config usr/include include/generated
MRPROPER_FILES += .config .config.old .version .old_version             \
                  include/linux/version.h                               \
		  Module.symvers tags TAGS cscope*

# clean - Delete most, but leave enough to build external modules
#
clean: rm-dirs  := $(CLEAN_DIRS)
clean: rm-files := $(CLEAN_FILES)
clean-dirs      := $(addprefix _clean_,$(srctree) $(vmlinux-alldirs) Documentation)

PHONY += $(clean-dirs) clean archclean
$(clean-dirs):
	$(Q)$(MAKE) $(clean)=$(patsubst _clean_%,%,$@)

clean: archclean $(clean-dirs)
	$(call cmd,rmdirs)
	$(call cmd,rmfiles)
	@find . $(RCS_FIND_IGNORE) \
		\( -name '*.[oas]' -o -name '*.ko' -o -name '.*.cmd' \
		-o -name '.*.d' -o -name '.*.tmp' -o -name '*.mod.c' \
		-o -name '*.symtypes' -o -name 'modules.order' \
		-o -name modules.builtin -o -name '.tmp_*.o.*' \
		-o -name '*.gcno' \) -type f -print | xargs rm -f

# mrproper - Delete all generated files, including .config
#
mrproper: rm-dirs  := $(wildcard $(MRPROPER_DIRS))
mrproper: rm-files := $(wildcard $(MRPROPER_FILES))
mrproper-dirs      := $(addprefix _mrproper_,Documentation/DocBook scripts)

PHONY += $(mrproper-dirs) mrproper archmrproper
$(mrproper-dirs):
	$(Q)$(MAKE) $(clean)=$(patsubst _mrproper_%,%,$@)

mrproper: clean archmrproper $(mrproper-dirs)
	$(call cmd,rmdirs)
	$(call cmd,rmfiles)

# distclean
#
PHONY += distclean

distclean: mrproper
	@find $(srctree) $(RCS_FIND_IGNORE) \
		\( -name '*.orig' -o -name '*.rej' -o -name '*~' \
		-o -name '*.bak' -o -name '#*#' -o -name '.*.orig' \
		-o -name '.*.rej' -o -size 0 \
		-o -name '*%' -o -name '.*.cmd' -o -name 'core' \) \
		-type f -print | xargs rm -f


# Packaging of the kernel to various formats
# ---------------------------------------------------------------------------
# rpm target kept for backward compatibility
package-dir	:= $(srctree)/scripts/package

%pkg: include/config/kernel.release FORCE
	$(Q)$(MAKE) $(build)=$(package-dir) $@
rpm: include/config/kernel.release FORCE
	$(Q)$(MAKE) $(build)=$(package-dir) $@


# Brief documentation of the typical targets used
# ---------------------------------------------------------------------------

boards := $(wildcard $(srctree)/arch/$(SRCARCH)/configs/*_defconfig)
boards := $(notdir $(boards))
board-dirs := $(dir $(wildcard $(srctree)/arch/$(SRCARCH)/configs/*/*_defconfig))
board-dirs := $(sort $(notdir $(board-dirs:/=)))

help:
	@echo  'Cleaning targets:'
	@echo  '  clean		  - Remove most generated files but keep the config and'
	@echo  '                    enough build support to build external modules'
	@echo  '  mrproper	  - Remove all generated files + config + various backup files'
	@echo  '  distclean	  - mrproper + remove editor backup and patch files'
	@echo  ''
	@echo  'Configuration targets:'
	@$(MAKE) -f $(srctree)/scripts/kconfig/Makefile help
	@echo  ''
	@echo  'Other generic targets:'
	@echo  '  all		  - Build all targets marked with [*]'
	@echo  '* vmlinux	  - Build the bare kernel'
	@echo  '* modules	  - Build all modules'
	@echo  '  modules_install - Install all modules to INSTALL_MOD_PATH (default: /)'
	@echo  '  firmware_install- Install all firmware to INSTALL_FW_PATH'
	@echo  '                    (default: $$(INSTALL_MOD_PATH)/lib/firmware)'
	@echo  '  dir/            - Build all files in dir and below'
	@echo  '  dir/file.[ois]  - Build specified target only'
	@echo  '  dir/file.ko     - Build module including final link'
	@echo  '  modules_prepare - Set up for building external modules'
	@echo  '  tags/TAGS	  - Generate tags file for editors'
	@echo  '  cscope	  - Generate cscope index'
	@echo  '  kernelrelease	  - Output the release version string'
	@echo  '  kernelversion	  - Output the version stored in Makefile'
	@echo  '  headers_install - Install sanitised kernel headers to INSTALL_HDR_PATH'; \
	 echo  '                    (default: $(INSTALL_HDR_PATH))'; \
	 echo  ''
	@echo  'Static analysers'
	@echo  '  checkstack      - Generate a list of stack hogs'
	@echo  '  namespacecheck  - Name space analysis on compiled kernel'
	@echo  '  versioncheck    - Sanity check on version.h usage'
	@echo  '  includecheck    - Check for duplicate included header files'
	@echo  '  export_report   - List the usages of all exported symbols'
	@echo  '  headers_check   - Sanity check on exported headers'
	@echo  '  headerdep       - Detect inclusion cycles in headers'; \
	 echo  ''
	@echo  'Kernel packaging:'
	@$(MAKE) $(build)=$(package-dir) help
	@echo  ''
	@echo  'Documentation targets:'
	@$(MAKE) -f $(srctree)/Documentation/DocBook/Makefile dochelp
	@echo  ''
	@echo  'Architecture specific targets ($(SRCARCH)):'
	@$(if $(archhelp),$(archhelp),\
		echo '  No architecture specific help defined for $(SRCARCH)')
	@echo  ''
	@$(if $(boards), \
		$(foreach b, $(boards), \
		printf "  %-24s - Build for %s\\n" $(b) $(subst _defconfig,,$(b));) \
		echo '')
	@$(if $(board-dirs), \
		$(foreach b, $(board-dirs), \
		printf "  %-16s - Show %s-specific targets\\n" help-$(b) $(b);) \
		printf "  %-16s - Show all of the above\\n" help-boards; \
		echo '')

	@echo  '  make V=0|1 [targets] 0 => quiet build (default), 1 => verbose build'
	@echo  '  make V=2   [targets] 2 => give reason for rebuild of target'
	@echo  '  make O=dir [targets] Locate all output files in "dir", including .config'
	@echo  '  make C=1   [targets] Check all c source with $$CHECK (sparse by default)'
	@echo  '  make C=2   [targets] Force check of all c source with $$CHECK'
	@echo  ''
	@echo  'Execute "make" or "make all" to build all targets marked with [*] '
	@echo  'For further info see the ./README file'


help-board-dirs := $(addprefix help-,$(board-dirs))

help-boards: $(help-board-dirs)

boards-per-dir = $(notdir $(wildcard $(srctree)/arch/$(SRCARCH)/configs/$*/*_defconfig))

$(help-board-dirs): help-%:
	@echo  'Architecture specific targets ($(SRCARCH) $*):'
	@$(if $(boards-per-dir), \
		$(foreach b, $(boards-per-dir), \
		printf "  %-24s - Build for %s\\n" $*/$(b) $(subst _defconfig,,$(b));) \
		echo '')


# Documentation targets
# ---------------------------------------------------------------------------
%docs: scripts_basic FORCE
	$(Q)$(MAKE) $(build)=Documentation/DocBook $@

else # KBUILD_EXTMOD

###
# External module support.
# When building external modules the kernel used as basis is considered
# read-only, and no consistency checks are made and the make
# system is not used on the basis kernel. If updates are required
# in the basis kernel ordinary make commands (without M=...) must
# be used.
#
# The following are the only valid targets when building external
# modules.
# make M=dir clean     Delete all automatically generated files
# make M=dir modules   Make all modules in specified dir
# make M=dir	       Same as 'make M=dir modules'
# make M=dir modules_install
#                      Install the modules built in the module directory
#                      Assumes install directory is already created

# We are always building modules
KBUILD_MODULES := 1
PHONY += crmodverdir
crmodverdir:
	$(cmd_crmodverdir)

PHONY += $(objtree)/Module.symvers
$(objtree)/Module.symvers:
	@test -e $(objtree)/Module.symvers || ( \
	echo; \
	echo "  WARNING: Symbol version dump $(objtree)/Module.symvers"; \
	echo "           is missing; modules will have no dependencies and modversions."; \
	echo )

module-dirs := $(addprefix _module_,$(KBUILD_EXTMOD))
PHONY += $(module-dirs) modules
$(module-dirs): crmodverdir $(objtree)/Module.symvers
	$(Q)$(MAKE) $(build)=$(patsubst _module_%,%,$@)

modules: $(module-dirs)
	@$(kecho) '  Building modules, stage 2.';
	$(Q)$(MAKE) -f $(srctree)/scripts/Makefile.modpost

PHONY += modules_install
modules_install: _emodinst_ _emodinst_post

install-dir := $(if $(INSTALL_MOD_DIR),$(INSTALL_MOD_DIR),extra)
PHONY += _emodinst_
_emodinst_:
	$(Q)mkdir -p $(MODLIB)/$(install-dir)
	$(Q)$(MAKE) -f $(srctree)/scripts/Makefile.modinst

PHONY += _emodinst_post
_emodinst_post: _emodinst_
	$(call cmd,depmod)

clean-dirs := $(addprefix _clean_,$(KBUILD_EXTMOD))

PHONY += $(clean-dirs) clean
$(clean-dirs):
	$(Q)$(MAKE) $(clean)=$(patsubst _clean_%,%,$@)

clean:	rm-dirs := $(MODVERDIR)
clean: rm-files := $(KBUILD_EXTMOD)/Module.symvers \
                   $(KBUILD_EXTMOD)/modules.order \
                   $(KBUILD_EXTMOD)/modules.builtin
clean: $(clean-dirs)
	$(call cmd,rmdirs)
	$(call cmd,rmfiles)
	@find $(KBUILD_EXTMOD) $(RCS_FIND_IGNORE) \
		\( -name '*.[oas]' -o -name '*.ko' -o -name '.*.cmd' \
		-o -name '.*.d' -o -name '.*.tmp' -o -name '*.mod.c' \
		-o -name '*.gcno' \) -type f -print | xargs rm -f

help:
	@echo  '  Building external modules.'
	@echo  '  Syntax: make -C path/to/kernel/src M=$$PWD target'
	@echo  ''
	@echo  '  modules         - default target, build the module(s)'
	@echo  '  modules_install - install the module'
	@echo  '  clean           - remove generated files in module directory only'
	@echo  ''

# Dummies...
PHONY += prepare scripts
prepare: ;
scripts: ;
endif # KBUILD_EXTMOD

# Generate tags for editors
# ---------------------------------------------------------------------------
quiet_cmd_tags = GEN     $@
      cmd_tags = $(CONFIG_SHELL) $(srctree)/scripts/tags.sh $@

tags TAGS cscope: FORCE
	$(call cmd,tags)

# Scripts to check various things for consistency
# ---------------------------------------------------------------------------

includecheck:
	find * $(RCS_FIND_IGNORE) \
		-name '*.[hcS]' -type f -print | sort \
		| xargs $(PERL) -w $(srctree)/scripts/checkincludes.pl

versioncheck:
	find * $(RCS_FIND_IGNORE) \
		-name '*.[hcS]' -type f -print | sort \
		| xargs $(PERL) -w $(srctree)/scripts/checkversion.pl

namespacecheck:
	$(PERL) $(srctree)/scripts/namespace.pl

export_report:
	$(PERL) $(srctree)/scripts/export_report.pl

endif #ifeq ($(config-targets),1)
endif #ifeq ($(mixed-targets),1)

PHONY += checkstack kernelrelease kernelversion

# UML needs a little special treatment here.  It wants to use the host
# toolchain, so needs $(SUBARCH) passed to checkstack.pl.  Everyone
# else wants $(ARCH), including people doing cross-builds, which means
# that $(SUBARCH) doesn't work here.
ifeq ($(ARCH), um)
CHECKSTACK_ARCH := $(SUBARCH)
else
CHECKSTACK_ARCH := $(ARCH)
endif
checkstack:
	$(OBJDUMP) -d vmlinux $$(find . -name '*.ko') | \
	$(PERL) $(src)/scripts/checkstack.pl $(CHECKSTACK_ARCH)

kernelrelease:
	$(if $(wildcard include/config/kernel.release), $(Q)echo $(KERNELRELEASE), \
	$(error kernelrelease not valid - run 'make prepare' to update it))
kernelversion:
	@echo $(KERNELVERSION)

# Single targets
# ---------------------------------------------------------------------------
# Single targets are compatible with:
# - build with mixed source and output
# - build with separate output dir 'make O=...'
# - external modules
#
#  target-dir => where to store outputfile
#  build-dir  => directory in kernel source tree to use

ifeq ($(KBUILD_EXTMOD),)
        build-dir  = $(patsubst %/,%,$(dir $@))
        target-dir = $(dir $@)
else
        zap-slash=$(filter-out .,$(patsubst %/,%,$(dir $@)))
        build-dir  = $(KBUILD_EXTMOD)$(if $(zap-slash),/$(zap-slash))
        target-dir = $(if $(KBUILD_EXTMOD),$(dir $<),$(dir $@))
endif

%.s: %.c prepare scripts FORCE
	$(Q)$(MAKE) $(build)=$(build-dir) $(target-dir)$(notdir $@)
%.i: %.c prepare scripts FORCE
	$(Q)$(MAKE) $(build)=$(build-dir) $(target-dir)$(notdir $@)
%.o: %.c prepare scripts FORCE
	$(Q)$(MAKE) $(build)=$(build-dir) $(target-dir)$(notdir $@)
%.lst: %.c prepare scripts FORCE
	$(Q)$(MAKE) $(build)=$(build-dir) $(target-dir)$(notdir $@)
%.s: %.S prepare scripts FORCE
	$(Q)$(MAKE) $(build)=$(build-dir) $(target-dir)$(notdir $@)
%.o: %.S prepare scripts FORCE
	$(Q)$(MAKE) $(build)=$(build-dir) $(target-dir)$(notdir $@)
%.symtypes: %.c prepare scripts FORCE
	$(Q)$(MAKE) $(build)=$(build-dir) $(target-dir)$(notdir $@)

# Modules
/: prepare scripts FORCE
	$(cmd_crmodverdir)
	$(Q)$(MAKE) KBUILD_MODULES=$(if $(CONFIG_MODULES),1) \
	$(build)=$(build-dir)
%/: prepare scripts FORCE
	$(cmd_crmodverdir)
	$(Q)$(MAKE) KBUILD_MODULES=$(if $(CONFIG_MODULES),1) \
	$(build)=$(build-dir)
%.ko: prepare scripts FORCE
	$(cmd_crmodverdir)
	$(Q)$(MAKE) KBUILD_MODULES=$(if $(CONFIG_MODULES),1)   \
	$(build)=$(build-dir) $(@:.ko=.o)
	$(Q)$(MAKE) -f $(srctree)/scripts/Makefile.modpost

# FIXME Should go into a make.lib or something 
# ===========================================================================

quiet_cmd_rmdirs = $(if $(wildcard $(rm-dirs)),CLEAN   $(wildcard $(rm-dirs)))
      cmd_rmdirs = rm -rf $(rm-dirs)

quiet_cmd_rmfiles = $(if $(wildcard $(rm-files)),CLEAN   $(wildcard $(rm-files)))
      cmd_rmfiles = rm -f $(rm-files)

# Run depmod only if we have System.map and depmod is executable
quiet_cmd_depmod = DEPMOD  $(KERNELRELEASE)
      cmd_depmod = \
	if [ -r System.map -a -x $(DEPMOD) ]; then                              \
		$(DEPMOD) -ae -F System.map                                     \
		$(if $(strip $(INSTALL_MOD_PATH)), -b $(INSTALL_MOD_PATH) )     \
		$(KERNELRELEASE);                                               \
	fi

# Create temporary dir for module support files
# clean it up only when building all modules
cmd_crmodverdir = $(Q)mkdir -p $(MODVERDIR) \
                  $(if $(KBUILD_MODULES),; rm -f $(MODVERDIR)/*)

a_flags = -Wp,-MD,$(depfile) $(KBUILD_AFLAGS) $(AFLAGS_KERNEL) \
	  $(NOSTDINC_FLAGS) $(LINUXINCLUDE) $(KBUILD_CPPFLAGS) \
	  $(modkern_aflags) $(EXTRA_AFLAGS) $(AFLAGS_$(basetarget).o)

quiet_cmd_as_o_S = AS      $@
cmd_as_o_S       = $(CC) $(a_flags) -c -o $@ $<

# read all saved command lines

targets := $(wildcard $(sort $(targets)))
cmd_files := $(wildcard .*.cmd $(foreach f,$(targets),$(dir $(f)).$(notdir $(f)).cmd))

ifneq ($(cmd_files),)
  $(cmd_files): ;	# Do not try to update included dependency files
  include $(cmd_files)
endif

# Shorthand for $(Q)$(MAKE) -f scripts/Makefile.clean obj=dir
# Usage:
# $(Q)$(MAKE) $(clean)=dir
clean := -f $(if $(KBUILD_SRC),$(srctree)/)scripts/Makefile.clean obj

endif	# skip-makefile

PHONY += FORCE
FORCE:

# Declare the contents of the .PHONY variable as phony.  We keep that
# information in a variable so we can use it in if_changed and friends.
.PHONY: $(PHONY)<|MERGE_RESOLUTION|>--- conflicted
+++ resolved
@@ -1,11 +1,7 @@
 VERSION = 2
 PATCHLEVEL = 6
 SUBLEVEL = 33
-<<<<<<< HEAD
-EXTRAVERSION = -rc7
-=======
 EXTRAVERSION = -rc8
->>>>>>> 4b505db9
 NAME = Man-Eating Seals of Antiquity
 
 # *DOCUMENTATION*
