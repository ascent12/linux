--- conflicted
+++ resolved
@@ -566,10 +566,7 @@
 		 * way that a SETCLIENTID_CONFIRM to pos can succeed is
 		 * if new and pos point to the same server:
 		 */
-<<<<<<< HEAD
-=======
 found:
->>>>>>> 5fa4ec9c
 		refcount_inc(&pos->cl_count);
 		spin_unlock(&nn->nfs_client_lock);
 
