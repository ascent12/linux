--- conflicted
+++ resolved
@@ -448,11 +448,7 @@
 
 unsigned long nr_stack_trace_entries;
 
-<<<<<<< HEAD
-#if defined(CONFIG_TRACE_IRQFLAGS) && defined(CONFIG_PROVE_LOCKING)
-=======
 #ifdef CONFIG_PROVE_LOCKING
->>>>>>> bb831786
 /*
  * Stack-trace: tightly packed array of stack backtrace
  * addresses. Protected by the graph_lock.
@@ -495,11 +491,7 @@
 DEFINE_PER_CPU(struct lockdep_stats, lockdep_stats);
 #endif
 
-<<<<<<< HEAD
-#if defined(CONFIG_TRACE_IRQFLAGS) && defined(CONFIG_PROVE_LOCKING)
-=======
 #ifdef CONFIG_PROVE_LOCKING
->>>>>>> bb831786
 /*
  * Locking printouts:
  */
@@ -2881,19 +2873,11 @@
 		 * - across our accumulated lock dependency records
 		 *
 		 * any of these scenarios could lead to a deadlock.
-<<<<<<< HEAD
 		 */
 		/*
 		 * The simple case: does the current hold the same lock
 		 * already?
 		 */
-=======
-		 */
-		/*
-		 * The simple case: does the current hold the same lock
-		 * already?
-		 */
->>>>>>> bb831786
 		int ret = check_deadlock(curr, hlock);
 
 		if (!ret)
@@ -2985,11 +2969,7 @@
 #endif
 }
 
-<<<<<<< HEAD
-#if defined(CONFIG_TRACE_IRQFLAGS) && defined(CONFIG_PROVE_LOCKING)
-=======
 #ifdef CONFIG_PROVE_LOCKING
->>>>>>> bb831786
 static int mark_lock(struct task_struct *curr, struct held_lock *this,
 		     enum lock_usage_bit new_bit);
 
@@ -3628,11 +3608,7 @@
 	return ret;
 }
 
-<<<<<<< HEAD
-#else /* defined(CONFIG_TRACE_IRQFLAGS) && defined(CONFIG_PROVE_LOCKING) */
-=======
 #else /* CONFIG_PROVE_LOCKING */
->>>>>>> bb831786
 
 static inline int
 mark_usage(struct task_struct *curr, struct held_lock *hlock, int check)
@@ -3651,11 +3627,7 @@
 	return 0;
 }
 
-<<<<<<< HEAD
-#endif /* defined(CONFIG_TRACE_IRQFLAGS) && defined(CONFIG_PROVE_LOCKING) */
-=======
 #endif /* CONFIG_PROVE_LOCKING */
->>>>>>> bb831786
 
 /*
  * Initialize a lock instance's lock-class mapping info:
