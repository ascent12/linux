--- conflicted
+++ resolved
@@ -2066,12 +2066,7 @@
 
 	cam->sensor_addr = 0x42;
 	cam->sensor = v4l2_i2c_new_subdev_cfg(&cam->v4l2_dev, &cam->i2c_adapter,
-<<<<<<< HEAD
-			"ov7670", "ov7670", 0, &sensor_cfg, cam->sensor_addr,
-			NULL);
-=======
 			"ov7670", 0, &sensor_cfg, cam->sensor_addr, NULL);
->>>>>>> 5b84ba26
 	if (cam->sensor == NULL) {
 		ret = -ENODEV;
 		goto out_smbus;
