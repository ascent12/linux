--- conflicted
+++ resolved
@@ -1097,7 +1097,7 @@
 						uint32_t *const batch,
 						uint32_t index)
 {
-	struct drm_i915_private *dev_priv = engine->dev->dev_private;
+	struct drm_i915_private *dev_priv = engine->i915;
 	uint32_t l3sqc4_flush = (0x40400000 | GEN8_LQSC_FLUSH_COHERENT_LINES);
 
 	/*
@@ -1106,13 +1106,8 @@
 	 * this batch updates GEN8_L3SQCREG4 with default value we need to
 	 * set this bit here to retain the WA during flush.
 	 */
-<<<<<<< HEAD
-	if (IS_SKL_REVID(engine->i915, 0, SKL_REVID_E0) ||
-	    IS_KBL_REVID(engine->i915, 0, KBL_REVID_E0))
-=======
 	if (IS_SKL_REVID(dev_priv, 0, SKL_REVID_E0) ||
 	    IS_KBL_REVID(dev_priv, 0, KBL_REVID_E0))
->>>>>>> 523d939e
 		l3sqc4_flush |= GEN8_LQSC_RO_PERF_DIS;
 
 	wa_ctx_emit(batch, index, (MI_STORE_REGISTER_MEM_GEN8 |
@@ -1273,16 +1268,12 @@
 				    uint32_t *offset)
 {
 	int ret;
-<<<<<<< HEAD
-=======
-	struct drm_device *dev = engine->dev;
-	struct drm_i915_private *dev_priv = dev->dev_private;
->>>>>>> 523d939e
+	struct drm_i915_private *dev_priv = engine->i915;
 	uint32_t index = wa_ctx_start(wa_ctx, *offset, CACHELINE_DWORDS);
 
 	/* WaDisableCtxRestoreArbitration:skl,bxt */
-	if (IS_SKL_REVID(engine->i915, 0, SKL_REVID_D0) ||
-	    IS_BXT_REVID(engine->i915, 0, BXT_REVID_A1))
+	if (IS_SKL_REVID(dev_priv, 0, SKL_REVID_D0) ||
+	    IS_BXT_REVID(dev_priv, 0, BXT_REVID_A1))
 		wa_ctx_emit(batch, index, MI_ARB_ON_OFF | MI_ARB_DISABLE);
 
 	/* WaFlushCoherentL3CacheLinesAtContextSwitch:skl,bxt */
@@ -1293,11 +1284,7 @@
 
 	/* WaClearSlmSpaceAtContextSwitch:kbl */
 	/* Actual scratch location is at 128 bytes offset */
-<<<<<<< HEAD
-	if (IS_KBL_REVID(engine->i915, 0, KBL_REVID_A0)) {
-=======
 	if (IS_KBL_REVID(dev_priv, 0, KBL_REVID_A0)) {
->>>>>>> 523d939e
 		uint32_t scratch_addr
 			= engine->scratch.gtt_offset + 2*CACHELINE_BYTES;
 
@@ -1311,7 +1298,6 @@
 		wa_ctx_emit(batch, index, 0);
 		wa_ctx_emit(batch, index, 0);
 	}
-<<<<<<< HEAD
 
 	/* WaMediaPoolStateCmdInWABB:bxt */
 	if (HAS_POOLED_EU(engine->i915)) {
@@ -1337,8 +1323,6 @@
 		wa_ctx_emit(batch, index, 0);
 	}
 
-=======
->>>>>>> 523d939e
 	/* Pad to end of cacheline */
 	while (index % CACHELINE_DWORDS)
 		wa_ctx_emit(batch, index, MI_NOOP);
@@ -1790,20 +1774,6 @@
 	intel_logical_ring_emit(ringbuf, 0);
 	intel_logical_ring_emit(ringbuf, 0);
 	intel_logical_ring_emit(ringbuf, 0);
-<<<<<<< HEAD
-=======
-
-	if (dc_flush_wa) {
-		intel_logical_ring_emit(ringbuf, GFX_OP_PIPE_CONTROL(6));
-		intel_logical_ring_emit(ringbuf, PIPE_CONTROL_CS_STALL);
-		intel_logical_ring_emit(ringbuf, 0);
-		intel_logical_ring_emit(ringbuf, 0);
-		intel_logical_ring_emit(ringbuf, 0);
-		intel_logical_ring_emit(ringbuf, 0);
-	}
-
-	intel_logical_ring_advance(ringbuf);
->>>>>>> 523d939e
 
 	if (dc_flush_wa) {
 		intel_logical_ring_emit(ringbuf, GFX_OP_PIPE_CONTROL(6));
