// SPDX-License-Identifier: GPL-2.0
/*
 * Driver for the Texas Instruments DP83867 PHY
 *
 * Copyright (C) 2015 Texas Instruments Inc.
 */

#include <linux/ethtool.h>
#include <linux/kernel.h>
#include <linux/mii.h>
#include <linux/module.h>
#include <linux/of.h>
#include <linux/phy.h>
#include <linux/delay.h>

#include <dt-bindings/net/ti-dp83867.h>

#define DP83867_PHY_ID		0x2000a231
#define DP83867_DEVADDR		0x1f

#define MII_DP83867_PHYCTRL	0x10
#define MII_DP83867_MICR	0x12
#define MII_DP83867_ISR		0x13
#define DP83867_CTRL		0x1f
#define DP83867_CFG3		0x1e

/* Extended Registers */
#define DP83867_CFG4            0x0031
#define DP83867_CFG4_SGMII_ANEG_MASK (BIT(5) | BIT(6))
#define DP83867_CFG4_SGMII_ANEG_TIMER_11MS   (3 << 5)
#define DP83867_CFG4_SGMII_ANEG_TIMER_800US  (2 << 5)
#define DP83867_CFG4_SGMII_ANEG_TIMER_2US    (1 << 5)
#define DP83867_CFG4_SGMII_ANEG_TIMER_16MS   (0 << 5)

#define DP83867_RGMIICTL	0x0032
#define DP83867_STRAP_STS1	0x006E
#define DP83867_RGMIIDCTL	0x0086
#define DP83867_IO_MUX_CFG	0x0170
#define DP83867_10M_SGMII_CFG   0x016F
#define DP83867_10M_SGMII_RATE_ADAPT_MASK BIT(7)

#define DP83867_SW_RESET	BIT(15)
#define DP83867_SW_RESTART	BIT(14)

/* MICR Interrupt bits */
#define MII_DP83867_MICR_AN_ERR_INT_EN		BIT(15)
#define MII_DP83867_MICR_SPEED_CHNG_INT_EN	BIT(14)
#define MII_DP83867_MICR_DUP_MODE_CHNG_INT_EN	BIT(13)
#define MII_DP83867_MICR_PAGE_RXD_INT_EN	BIT(12)
#define MII_DP83867_MICR_AUTONEG_COMP_INT_EN	BIT(11)
#define MII_DP83867_MICR_LINK_STS_CHNG_INT_EN	BIT(10)
#define MII_DP83867_MICR_FALSE_CARRIER_INT_EN	BIT(8)
#define MII_DP83867_MICR_SLEEP_MODE_CHNG_INT_EN	BIT(4)
#define MII_DP83867_MICR_WOL_INT_EN		BIT(3)
#define MII_DP83867_MICR_XGMII_ERR_INT_EN	BIT(2)
#define MII_DP83867_MICR_POL_CHNG_INT_EN	BIT(1)
#define MII_DP83867_MICR_JABBER_INT_EN		BIT(0)

/* RGMIICTL bits */
#define DP83867_RGMII_TX_CLK_DELAY_EN		BIT(1)
#define DP83867_RGMII_RX_CLK_DELAY_EN		BIT(0)

/* STRAP_STS1 bits */
#define DP83867_STRAP_STS1_RESERVED		BIT(11)

/* PHY CTRL bits */
#define DP83867_PHYCR_FIFO_DEPTH_SHIFT		14
#define DP83867_PHYCR_FIFO_DEPTH_MASK		(3 << 14)
#define DP83867_PHYCR_RESERVED_MASK		BIT(11)

/* RGMIIDCTL bits */
#define DP83867_RGMII_TX_CLK_DELAY_SHIFT	4

/* IO_MUX_CFG bits */
#define DP83867_IO_MUX_CFG_IO_IMPEDANCE_CTRL	0x1f

#define DP83867_IO_MUX_CFG_IO_IMPEDANCE_MAX	0x0
#define DP83867_IO_MUX_CFG_IO_IMPEDANCE_MIN	0x1f
#define DP83867_IO_MUX_CFG_CLK_O_SEL_MASK	(0x1f << 8)
#define DP83867_IO_MUX_CFG_CLK_O_SEL_SHIFT	8

/* CFG4 bits */
#define DP83867_CFG4_PORT_MIRROR_EN              BIT(0)

enum {
	DP83867_PORT_MIRROING_KEEP,
	DP83867_PORT_MIRROING_EN,
	DP83867_PORT_MIRROING_DIS,
};

struct dp83867_private {
	int rx_id_delay;
	int tx_id_delay;
	int fifo_depth;
	int io_impedance;
	int port_mirroring;
	bool rxctrl_strap_quirk;
	int clk_output_sel;
};

static int dp83867_ack_interrupt(struct phy_device *phydev)
{
	int err = phy_read(phydev, MII_DP83867_ISR);

	if (err < 0)
		return err;

	return 0;
}

static int dp83867_config_intr(struct phy_device *phydev)
{
	int micr_status;

	if (phydev->interrupts == PHY_INTERRUPT_ENABLED) {
		micr_status = phy_read(phydev, MII_DP83867_MICR);
		if (micr_status < 0)
			return micr_status;

		micr_status |=
			(MII_DP83867_MICR_AN_ERR_INT_EN |
			MII_DP83867_MICR_SPEED_CHNG_INT_EN |
			MII_DP83867_MICR_AUTONEG_COMP_INT_EN |
			MII_DP83867_MICR_LINK_STS_CHNG_INT_EN |
			MII_DP83867_MICR_DUP_MODE_CHNG_INT_EN |
			MII_DP83867_MICR_SLEEP_MODE_CHNG_INT_EN);

		return phy_write(phydev, MII_DP83867_MICR, micr_status);
	}

	micr_status = 0x0;
	return phy_write(phydev, MII_DP83867_MICR, micr_status);
}

static int dp83867_config_port_mirroring(struct phy_device *phydev)
{
	struct dp83867_private *dp83867 =
		(struct dp83867_private *)phydev->priv;

	if (dp83867->port_mirroring == DP83867_PORT_MIRROING_EN)
		phy_set_bits_mmd(phydev, DP83867_DEVADDR, DP83867_CFG4,
				 DP83867_CFG4_PORT_MIRROR_EN);
	else
		phy_clear_bits_mmd(phydev, DP83867_DEVADDR, DP83867_CFG4,
				   DP83867_CFG4_PORT_MIRROR_EN);
	return 0;
}

#ifdef CONFIG_OF_MDIO
static int dp83867_of_init(struct phy_device *phydev)
{
	struct dp83867_private *dp83867 = phydev->priv;
	struct device *dev = &phydev->mdio.dev;
	struct device_node *of_node = dev->of_node;
	int ret;

	if (!of_node)
		return -ENODEV;

	dp83867->io_impedance = -EINVAL;

	/* Optional configuration */
	ret = of_property_read_u32(of_node, "ti,clk-output-sel",
				   &dp83867->clk_output_sel);
	if (ret || dp83867->clk_output_sel > DP83867_CLK_O_SEL_REF_CLK)
		/* Keep the default value if ti,clk-output-sel is not set
		 * or too high
		 */
		dp83867->clk_output_sel = DP83867_CLK_O_SEL_REF_CLK;

	if (of_property_read_bool(of_node, "ti,max-output-impedance"))
		dp83867->io_impedance = DP83867_IO_MUX_CFG_IO_IMPEDANCE_MAX;
	else if (of_property_read_bool(of_node, "ti,min-output-impedance"))
		dp83867->io_impedance = DP83867_IO_MUX_CFG_IO_IMPEDANCE_MIN;

	dp83867->rxctrl_strap_quirk = of_property_read_bool(of_node,
					"ti,dp83867-rxctrl-strap-quirk");

	ret = of_property_read_u32(of_node, "ti,rx-internal-delay",
				   &dp83867->rx_id_delay);
	if (ret &&
	    (phydev->interface == PHY_INTERFACE_MODE_RGMII_ID ||
	     phydev->interface == PHY_INTERFACE_MODE_RGMII_RXID))
		return ret;

	ret = of_property_read_u32(of_node, "ti,tx-internal-delay",
				   &dp83867->tx_id_delay);
	if (ret &&
	    (phydev->interface == PHY_INTERFACE_MODE_RGMII_ID ||
	     phydev->interface == PHY_INTERFACE_MODE_RGMII_TXID))
		return ret;

	if (of_property_read_bool(of_node, "enet-phy-lane-swap"))
		dp83867->port_mirroring = DP83867_PORT_MIRROING_EN;

	if (of_property_read_bool(of_node, "enet-phy-lane-no-swap"))
		dp83867->port_mirroring = DP83867_PORT_MIRROING_DIS;

	return of_property_read_u32(of_node, "ti,fifo-depth",
				   &dp83867->fifo_depth);
}
#else
static int dp83867_of_init(struct phy_device *phydev)
{
	return 0;
}
#endif /* CONFIG_OF_MDIO */

static int dp83867_config_init(struct phy_device *phydev)
{
	struct dp83867_private *dp83867;
	int ret, val, bs;
	u16 delay;

	if (!phydev->priv) {
		dp83867 = devm_kzalloc(&phydev->mdio.dev, sizeof(*dp83867),
				       GFP_KERNEL);
		if (!dp83867)
			return -ENOMEM;

		phydev->priv = dp83867;
		ret = dp83867_of_init(phydev);
		if (ret)
			return ret;
	} else {
		dp83867 = (struct dp83867_private *)phydev->priv;
	}

	/* RX_DV/RX_CTRL strapped in mode 1 or mode 2 workaround */
	if (dp83867->rxctrl_strap_quirk)
		phy_clear_bits_mmd(phydev, DP83867_DEVADDR, DP83867_CFG4,
				   BIT(7));

	if (phy_interface_is_rgmii(phydev)) {
		val = phy_read(phydev, MII_DP83867_PHYCTRL);
		if (val < 0)
			return val;
		val &= ~DP83867_PHYCR_FIFO_DEPTH_MASK;
		val |= (dp83867->fifo_depth << DP83867_PHYCR_FIFO_DEPTH_SHIFT);

		/* The code below checks if "port mirroring" N/A MODE4 has been
		 * enabled during power on bootstrap.
		 *
		 * Such N/A mode enabled by mistake can put PHY IC in some
		 * internal testing mode and disable RGMII transmission.
		 *
		 * In this particular case one needs to check STRAP_STS1
		 * register's bit 11 (marked as RESERVED).
		 */

		bs = phy_read_mmd(phydev, DP83867_DEVADDR, DP83867_STRAP_STS1);
		if (bs & DP83867_STRAP_STS1_RESERVED)
			val &= ~DP83867_PHYCR_RESERVED_MASK;

		ret = phy_write(phydev, MII_DP83867_PHYCTRL, val);
		if (ret)
			return ret;

		/* Set up RGMII delays */
		val = phy_read_mmd(phydev, DP83867_DEVADDR, DP83867_RGMIICTL);

		if (phydev->interface == PHY_INTERFACE_MODE_RGMII_ID)
			val |= (DP83867_RGMII_TX_CLK_DELAY_EN | DP83867_RGMII_RX_CLK_DELAY_EN);

		if (phydev->interface == PHY_INTERFACE_MODE_RGMII_TXID)
			val |= DP83867_RGMII_TX_CLK_DELAY_EN;

		if (phydev->interface == PHY_INTERFACE_MODE_RGMII_RXID)
			val |= DP83867_RGMII_RX_CLK_DELAY_EN;

		phy_write_mmd(phydev, DP83867_DEVADDR, DP83867_RGMIICTL, val);

		delay = (dp83867->rx_id_delay |
			(dp83867->tx_id_delay << DP83867_RGMII_TX_CLK_DELAY_SHIFT));

		phy_write_mmd(phydev, DP83867_DEVADDR, DP83867_RGMIIDCTL,
			      delay);

		if (dp83867->io_impedance >= 0)
			phy_modify_mmd(phydev, DP83867_DEVADDR, DP83867_IO_MUX_CFG,
				       DP83867_IO_MUX_CFG_IO_IMPEDANCE_CTRL,
				       dp83867->io_impedance &
				       DP83867_IO_MUX_CFG_IO_IMPEDANCE_CTRL);
<<<<<<< HEAD
=======
	}

	if (phydev->interface == PHY_INTERFACE_MODE_SGMII) {
		/* For support SPEED_10 in SGMII mode
		 * DP83867_10M_SGMII_RATE_ADAPT bit
		 * has to be cleared by software. That
		 * does not affect SPEED_100 and
		 * SPEED_1000.
		 */
		ret = phy_modify_mmd(phydev, DP83867_DEVADDR,
				     DP83867_10M_SGMII_CFG,
				     DP83867_10M_SGMII_RATE_ADAPT_MASK,
				     0);
		if (ret)
			return ret;

		/* After reset SGMII Autoneg timer is set to 2us (bits 6 and 5
		 * are 01). That is not enough to finalize autoneg on some
		 * devices. Increase this timer duration to maximum 16ms.
		 */
		ret = phy_modify_mmd(phydev, DP83867_DEVADDR,
				     DP83867_CFG4,
				     DP83867_CFG4_SGMII_ANEG_MASK,
				     DP83867_CFG4_SGMII_ANEG_TIMER_16MS);

		if (ret)
			return ret;
>>>>>>> 0ecfebd2
	}

	/* Enable Interrupt output INT_OE in CFG3 register */
	if (phy_interrupt_is_valid(phydev)) {
		val = phy_read(phydev, DP83867_CFG3);
		val |= BIT(7);
		phy_write(phydev, DP83867_CFG3, val);
	}

	if (dp83867->port_mirroring != DP83867_PORT_MIRROING_KEEP)
		dp83867_config_port_mirroring(phydev);

	/* Clock output selection if muxing property is set */
	if (dp83867->clk_output_sel != DP83867_CLK_O_SEL_REF_CLK)
		phy_modify_mmd(phydev, DP83867_DEVADDR, DP83867_IO_MUX_CFG,
			       DP83867_IO_MUX_CFG_CLK_O_SEL_MASK,
			       dp83867->clk_output_sel <<
			       DP83867_IO_MUX_CFG_CLK_O_SEL_SHIFT);

	return 0;
}

static int dp83867_phy_reset(struct phy_device *phydev)
{
	int err;

	err = phy_write(phydev, DP83867_CTRL, DP83867_SW_RESET);
	if (err < 0)
		return err;

	usleep_range(10, 20);

<<<<<<< HEAD
	return dp83867_config_init(phydev);
=======
	return 0;
>>>>>>> 0ecfebd2
}

static struct phy_driver dp83867_driver[] = {
	{
		.phy_id		= DP83867_PHY_ID,
		.phy_id_mask	= 0xfffffff0,
		.name		= "TI DP83867",
<<<<<<< HEAD
		.features	= PHY_GBIT_FEATURES,
=======
		/* PHY_GBIT_FEATURES */
>>>>>>> 0ecfebd2

		.config_init	= dp83867_config_init,
		.soft_reset	= dp83867_phy_reset,

		/* IRQ related */
		.ack_interrupt	= dp83867_ack_interrupt,
		.config_intr	= dp83867_config_intr,

		.suspend	= genphy_suspend,
		.resume		= genphy_resume,
	},
};
module_phy_driver(dp83867_driver);

static struct mdio_device_id __maybe_unused dp83867_tbl[] = {
	{ DP83867_PHY_ID, 0xfffffff0 },
	{ }
};

MODULE_DEVICE_TABLE(mdio, dp83867_tbl);

MODULE_DESCRIPTION("Texas Instruments DP83867 PHY driver");
MODULE_AUTHOR("Dan Murphy <dmurphy@ti.com");
MODULE_LICENSE("GPL v2");<|MERGE_RESOLUTION|>--- conflicted
+++ resolved
@@ -281,8 +281,6 @@
 				       DP83867_IO_MUX_CFG_IO_IMPEDANCE_CTRL,
 				       dp83867->io_impedance &
 				       DP83867_IO_MUX_CFG_IO_IMPEDANCE_CTRL);
-<<<<<<< HEAD
-=======
 	}
 
 	if (phydev->interface == PHY_INTERFACE_MODE_SGMII) {
@@ -310,7 +308,6 @@
 
 		if (ret)
 			return ret;
->>>>>>> 0ecfebd2
 	}
 
 	/* Enable Interrupt output INT_OE in CFG3 register */
@@ -343,11 +340,7 @@
 
 	usleep_range(10, 20);
 
-<<<<<<< HEAD
-	return dp83867_config_init(phydev);
-=======
-	return 0;
->>>>>>> 0ecfebd2
+	return 0;
 }
 
 static struct phy_driver dp83867_driver[] = {
@@ -355,11 +348,7 @@
 		.phy_id		= DP83867_PHY_ID,
 		.phy_id_mask	= 0xfffffff0,
 		.name		= "TI DP83867",
-<<<<<<< HEAD
-		.features	= PHY_GBIT_FEATURES,
-=======
 		/* PHY_GBIT_FEATURES */
->>>>>>> 0ecfebd2
 
 		.config_init	= dp83867_config_init,
 		.soft_reset	= dp83867_phy_reset,
